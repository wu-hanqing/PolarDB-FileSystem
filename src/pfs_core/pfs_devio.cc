--- conflicted
+++ resolved
@@ -40,22 +40,14 @@
 extern struct pfs_devops pfs_polardev_ops;
 //extern struct pfs_devops pfs_pangudev_ops;
 extern struct pfs_devops pfs_diskdev_ops;
-extern struct pfs_devops pfs_curvedev_ops;
-<<<<<<< HEAD
 extern struct pfs_devops pfs_spdk_dev_ops;
-=======
->>>>>>> e19f3253
 static struct pfs_devops *pfs_dev_ops[] = {
 #ifndef PFS_DISK_IO_ONLY
 	&pfs_polardev_ops,
 #endif
 	//&pfs_pangudev_ops,
 	&pfs_diskdev_ops,
-<<<<<<< HEAD
     &pfs_spdk_dev_ops,
-=======
-	&pfs_curvedev_ops,
->>>>>>> e19f3253
 	NULL,
 };
 
@@ -148,7 +140,6 @@
 		return PFS_DEV_DISK;
     if (strcmp(cluster, CL_CURVE) == 0)
         return PFS_DEV_CURVE;
-<<<<<<< HEAD
     if (strcmp(cluster, CL_CURVE2) == 0)
         return PFS_DEV_CURVE2;
     if (strcmp(cluster, CL_CURVE2) == 0)
@@ -156,8 +147,6 @@
     if (strcmp(cluster, CL_SPDK) == 0)
         return PFS_DEV_SPDK;
 
-=======
->>>>>>> e19f3253
 #ifndef PFS_DISK_IO_ONLY
 	/* polarstore PBD */
 	if (strcmp(cluster, CL_POLAR) == 0 && isdigit(devname[0]))
@@ -538,6 +527,23 @@
 
 	io = pfs_io_create(dev, PFSDEV_REQ_TRIM, NULL, PFSDEV_TRIMSIZE, bda,
 	    IO_WAIT);
+	PFS_VERIFY(io != NULL);
+
+	return pfsdev_do_io(dev, io);
+}
+
+int
+pfsdev_flush(int devi)
+{
+	pfs_dev_t *dev;
+	pfs_devio_t *io;
+
+	PFS_ASSERT(0 <= devi && devi < PFS_MAX_NCHD);
+	dev = pfs_devs[devi];
+	PFS_ASSERT(dev != NULL);
+	if (!dev->d_ops->dop_has_cache(dev))
+		return 0;
+	io = pfs_io_create(dev, PFSDEV_REQ_FLUSH, NULL, 0, 0, IO_WAIT);
 	PFS_VERIFY(io != NULL);
 
 	return pfsdev_do_io(dev, io);
