--- conflicted
+++ resolved
@@ -29,27 +29,12 @@
 
 include(CMakeLists-config.txt)
 
-<<<<<<< HEAD
-check_include_file(/usr/include/nebd/libnebd.h HAVE_NEBD)
-
-if (HAVE_NEBD)
-link_directories(/usr/lib/nebd)
-# set install rpath
-# or set target's property INSTALL_RPATH to /usr/lib/nebd
-# set_target_properties(target1 PROPERTIES INSTALL_RPATH /usr/lib/nebd)
-set(CMAKE_INSTALL_RPATH "/usr/lib/nebd")
-
-set(CURVE_LIBS nebdclient nebd_common client_proto brpc cc_brpc_internal_proto cc_brpc_idl_options_proto 
-               json bthread bvar mcpack2pb json2pb butil protobuf protobuf_lite leveldb glog gflags)
-endif()
-=======
 link_directories(/usr/lib/curve)
 set(CURVE_LIBS -lcbd -lcurve_client -lcurve_common -lcurve_auth -lcurve_concurrent
     -lnameserver2_proto -ltopology_proto -lchunkserver-protos -lbrpc -lbutil -lbvar
     -lbthread -lcc_brpc_internal_proto -ljson2pb -lmcpack2pb -lcc_brpc_idl_options_proto
     -lcommon_proto -lscan_proto
     -lprotobuf -lprotobuf_lite -lrt -lssl -lcrypto -ldl -lz -lpthread -lleveldb -lgflags -lglog)
->>>>>>> 72ddc74a
 
 set(COMMON_FLAGS
   -fno-strict-aliasing
